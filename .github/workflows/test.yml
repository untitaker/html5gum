--- conflicted
+++ resolved
@@ -35,13 +35,9 @@
       - uses: dtolnay/rust-toolchain@master
         with:
           toolchain: stable
-<<<<<<< HEAD
-      - run: cargo test --all-features
-=======
       - run: cargo test
       - run: cargo test --all-features
       - run: cargo test --examples
->>>>>>> 9bf74d60
   fmt:
     name: Rustfmt
     runs-on: ubuntu-latest
