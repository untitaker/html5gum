--- conflicted
+++ resolved
@@ -6,11 +6,7 @@
 use std::mem;
 use std::ops::{Deref, DerefMut};
 
-<<<<<<< HEAD
 use crate::{State, Error};
-=======
-use crate::{Error, State};
->>>>>>> 1a760345
 
 /// A wrapper around a bytestring.
 ///
@@ -259,17 +255,12 @@
 
     /// By default, this always returns false and thus
     /// all CDATA sections are tokenized as bogus comments.
-<<<<<<< HEAD
-    /// 
-=======
-    ///
->>>>>>> 1a760345
+    ///
     /// See [markup declaration open
     /// state](https://html.spec.whatwg.org/multipage/#markup-declaration-open-state).
     fn adjusted_current_node_present_but_not_in_html_namespace(&mut self) -> bool {
         false
     }
-<<<<<<< HEAD
 
 
     /// Switch the tokenizer to a new state. Used in tree building.
@@ -278,7 +269,7 @@
     /// tags being incorrectly interpreted as HTML.
     fn pop_next_state(&mut self) -> Option<State> {
         None
-=======
+    }
 }
 
 /// Take an educated guess at the next state using the name of a just-now emitted start tag.
@@ -298,7 +289,6 @@
             Some(State::RawText)
         }
         _ => None,
->>>>>>> 1a760345
     }
 }
 
