macro_rules! surrogate_pat {
    () => {
        0xd800..=0xdfff
    };
}

pub(crate) use surrogate_pat;

macro_rules! noncharacter_pat {
    () => {
        0xfdd0
            ..=0xfdef
                | 0xfffe
                | 0xffff
                | 0x1fffe
                | 0x1ffff
                | 0x2fffe
                | 0x2ffff
                | 0x3fffe
                | 0x3ffff
                | 0x4fffe
                | 0x4ffff
                | 0x5fffe
                | 0x5ffff
                | 0x6fffe
                | 0x6ffff
                | 0x7fffe
                | 0x7ffff
                | 0x8fffe
                | 0x8ffff
                | 0x9fffe
                | 0x9ffff
                | 0xafffe
                | 0xaffff
                | 0xbfffe
                | 0xbffff
                | 0xcfffe
                | 0xcffff
                | 0xdfffe
                | 0xdffff
                | 0xefffe
                | 0xeffff
                | 0xffffe
                | 0xfffff
                | 0x10fffe
                | 0x10ffff
    };
}

pub(crate) use noncharacter_pat;

<<<<<<< HEAD

=======
>>>>>>> 1a760345
pub(crate) enum ControlToken {
    Eof,
    Continue,
}

macro_rules! ctostr {
    ($c:expr) => {
        &*$c.encode_utf8(&mut [0; 4])
    };
}

pub(crate) use ctostr;

/// Repeatedly call `f` with chunks of lowercased characters from `s`.
pub(crate) fn with_lowercase_str(s: &[u8], mut f: impl FnMut(&[u8])) {
    if s.iter().any(u8::is_ascii_uppercase) {
        for x in s {
            f(&[x.to_ascii_lowercase()]);
        }
    } else {
        f(s);
    }
}

// having this be a macro is performance critical. rustc appears to be unable to optimize away code
// like this:
//
// ```rust
// fn noop(s: &str) {}
//
// noop(&format!("foo"));
// ```
//
// format!() + its string allocation still exists in resulting code
macro_rules! trace_log {
    ($($tt:tt)*) => {{
        #[cfg(debug_assertions)]
        crate::testutils::trace_log(&format!($($tt)*));
    }};
}

pub(crate) use trace_log;<|MERGE_RESOLUTION|>--- conflicted
+++ resolved
@@ -49,10 +49,6 @@
 
 pub(crate) use noncharacter_pat;
 
-<<<<<<< HEAD
-
-=======
->>>>>>> 1a760345
 pub(crate) enum ControlToken {
     Eof,
     Continue,
