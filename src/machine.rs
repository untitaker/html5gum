use crate::entities::try_read_character_reference;
use crate::read_helper::fast_read_char;
use crate::utils::{
    ascii_digit_pat, control_pat, ctostr, noncharacter_pat, surrogate_pat, whitespace_pat,
    with_lowercase_str, ControlToken, State,
};
use crate::{Emitter, Error, Reader, Tokenizer};

// Note: This is not implemented as a method on Tokenizer because there's fields on Tokenizer that
// should not be available in this method, such as Tokenizer.to_reconsume or the Reader instance
#[inline]
pub fn consume<R: Reader, E: Emitter>(slf: &mut Tokenizer<R, E>) -> Result<ControlToken, R::Error> {
    let machine_helper = &mut slf.machine_helper;

    macro_rules! mutate_character_reference {
        (* $mul:literal + $x:ident - $sub:literal) => {
            match machine_helper
                .character_reference_code
                .checked_mul($mul)
                .and_then(|cr| cr.checked_add($x as u32 - $sub))
            {
                Some(cr) => machine_helper.character_reference_code = cr,
                None => {
                    // provoke err
                    machine_helper.character_reference_code = 0x110000;
                }
            };
        };
    }

    macro_rules! reconsume_in {
        ($c:expr, $state:expr) => {{
            ControlToken::Reconsume($c, $state)
        }};
    }

    match machine_helper.state() {
        State::Data => fast_read_char!(
            slf,
            emitter,
            machine_helper,
            match xs {
                Some("&") => {
                    machine_helper.enter_state(State::CharacterReference);
                    ControlToken::Continue
                }
                Some("<") => {
                    machine_helper.switch_to(State::TagOpen);
                    ControlToken::Continue
                }
                Some("\0") => {
                    emitter.emit_error(Error::UnexpectedNullCharacter);
                    emitter.emit_string("\0");
                    ControlToken::Continue
                }
                Some(xs) => {
                    emitter.emit_string(xs);
                    ControlToken::Continue
                }
                None => {
                    ControlToken::Eof
                }
            }
        ),

        State::RcData => fast_read_char!(
            slf,
            emitter,
            machine_helper,
            match xs {
                Some("&") => {
                    machine_helper.enter_state(State::CharacterReference);
                    ControlToken::Continue
                }
                Some("<") => {
                    machine_helper.switch_to(State::RcDataLessThanSign);
                    ControlToken::Continue
                }
                Some("\0") => {
                    emitter.emit_error(Error::UnexpectedNullCharacter);
                    emitter.emit_string("\u{fffd}");
                    ControlToken::Continue
                }
                Some(xs) => {
                    emitter.emit_string(xs);
                    ControlToken::Continue
                }
                None => {
                    ControlToken::Eof
                }
            }
        ),
        State::RawText => fast_read_char!(
            slf,
            emitter,
            machine_helper,
            match xs {
                Some("<") => {
                    machine_helper.switch_to(State::RawTextLessThanSign);
                    ControlToken::Continue
                }
                Some("\0") => {
                    emitter.emit_error(Error::UnexpectedNullCharacter);
                    emitter.emit_string("\u{fffd}");
                    ControlToken::Continue
                }
                Some(xs) => {
                    emitter.emit_string(xs);
                    ControlToken::Continue
                }
                None => {
                    ControlToken::Eof
                }
            }
        ),
        State::ScriptData => fast_read_char!(
            slf,
            emitter,
            machine_helper,
            match xs {
                Some("<") => {
                    machine_helper.switch_to(State::ScriptDataLessThanSign);
                    ControlToken::Continue
                }
                Some("\0") => {
                    emitter.emit_error(Error::UnexpectedNullCharacter);
                    emitter.emit_string("\u{fffd}");
                    ControlToken::Continue
                }
                Some(xs) => {
                    emitter.emit_string(xs);
                    ControlToken::Continue
                }
                None => {
                    ControlToken::Eof
                }
            }
        ),
        State::PlainText => fast_read_char!(
            slf,
            emitter,
            machine_helper,
            match xs {
                Some("\0") => {
                    emitter.emit_error(Error::UnexpectedNullCharacter);
                    emitter.emit_string("\u{fffd}");
                    ControlToken::Continue
                }
                Some(xs) => {
                    emitter.emit_string(xs);
                    ControlToken::Continue
                }
                None => {
                    ControlToken::Eof
                }
            }
        ),
        State::TagOpen => Ok({
            let emitter = &mut slf.emitter;
            match slf.reader.read_char(emitter)? {
                Some('!') => {
                    machine_helper.switch_to(State::MarkupDeclarationOpen);
                    ControlToken::Continue
                }
                Some('/') => {
                    machine_helper.switch_to(State::EndTagOpen);
                    ControlToken::Continue
                }
                Some(x) if x.is_ascii_alphabetic() => {
                    emitter.init_start_tag();
                    reconsume_in!(Some(x), State::TagName)
                }
                c @ Some('?') => {
                    emitter.emit_error(Error::UnexpectedQuestionMarkInsteadOfTagName);
                    emitter.init_comment();
                    reconsume_in!(c, State::BogusComment)
                }
                None => {
                    emitter.emit_error(Error::EofBeforeTagName);
                    emitter.emit_string("<");
                    ControlToken::Eof
                }
                c @ Some(_) => {
                    emitter.emit_error(Error::InvalidFirstCharacterOfTagName);
                    emitter.emit_string("<");
                    reconsume_in!(c, State::Data)
                }
            }
        }),
        State::EndTagOpen => Ok({
            let emitter = &mut slf.emitter;
            match slf.reader.read_char(emitter)? {
                Some(x) if x.is_ascii_alphabetic() => {
                    emitter.init_end_tag();
                    reconsume_in!(Some(x), State::TagName)
                }
                Some('>') => {
                    emitter.emit_error(Error::MissingEndTagName);
                    machine_helper.switch_to(State::Data);
                    ControlToken::Continue
                }
                None => {
                    emitter.emit_error(Error::EofBeforeTagName);
                    emitter.emit_string("</");
                    ControlToken::Eof
                }
                Some(x) => {
                    emitter.emit_error(Error::InvalidFirstCharacterOfTagName);
                    emitter.init_comment();
                    reconsume_in!(Some(x), State::BogusComment)
                }
            }
        }),
        State::TagName => fast_read_char!(
            slf,
            emitter,
            machine_helper,
            match xs {
                Some("\t" | "\u{0A}" | "\u{0C}" | " ") => {
                    machine_helper.switch_to(State::BeforeAttributeName);
                    ControlToken::Continue
                }
                Some("/") => {
                    machine_helper.switch_to(State::SelfClosingStartTag);
                    ControlToken::Continue
                }
                Some(">") => {
                    machine_helper.switch_to(State::Data);
                    emitter.emit_current_tag();
                    ControlToken::Continue
                }
                Some("\0") => {
                    emitter.emit_error(Error::UnexpectedNullCharacter);
                    emitter.push_tag_name("\u{fffd}");
                    ControlToken::Continue
                }
                Some(xs) => {
                    with_lowercase_str(xs, |x| {
                        emitter.push_tag_name(x);
                    });

                    ControlToken::Continue
                }
                None => {
                    emitter.emit_error(Error::EofInTag);
                    ControlToken::Eof
                }
            }
        ),
        State::RcDataLessThanSign => Ok({
            let emitter = &mut slf.emitter;
            match slf.reader.read_char(emitter)? {
                Some('/') => {
                    machine_helper.temporary_buffer.clear();
                    machine_helper.switch_to(State::RcDataEndTagOpen);
                    ControlToken::Continue
                }
                c => {
                    emitter.emit_string("<");
                    reconsume_in!(c, State::RcData)
                }
            }
        }),
        State::RcDataEndTagOpen => Ok({
            let emitter = &mut slf.emitter;
            match slf.reader.read_char(emitter)? {
                Some(x) if x.is_ascii_alphabetic() => {
                    emitter.init_end_tag();
                    reconsume_in!(Some(x), State::RcDataEndTagName)
                }
                c => {
                    emitter.emit_string("</");
                    reconsume_in!(c, State::RcData)
                }
            }
        }),
        State::RcDataEndTagName => Ok({
            let emitter = &mut slf.emitter;
            match slf.reader.read_char(emitter)? {
                Some(whitespace_pat!()) if emitter.current_is_appropriate_end_tag_token() => {
                    machine_helper.switch_to(State::BeforeAttributeName);
                    ControlToken::Continue
                }
                Some('/') if emitter.current_is_appropriate_end_tag_token() => {
                    machine_helper.switch_to(State::SelfClosingStartTag);
                    ControlToken::Continue
                }
                Some('>') if emitter.current_is_appropriate_end_tag_token() => {
                    machine_helper.switch_to(State::Data);
                    emitter.emit_current_tag();
                    ControlToken::Continue
                }
                Some(x) if x.is_ascii_alphabetic() => {
                    emitter.push_tag_name(ctostr!(x.to_ascii_lowercase()));
                    machine_helper.temporary_buffer.push(x);
                    ControlToken::Continue
                }
                c => {
                    emitter.emit_string("</");
                    machine_helper.flush_buffer_characters(&mut slf.emitter);
                    reconsume_in!(c, State::RcData)
                }
            }
        }),
        State::RawTextLessThanSign => Ok({
            let emitter = &mut slf.emitter;
            match slf.reader.read_char(emitter)? {
                Some('/') => {
                    machine_helper.temporary_buffer.clear();
                    machine_helper.switch_to(State::RawTextEndTagOpen);
                    ControlToken::Continue
                }
                c => {
                    emitter.emit_string("<");
                    reconsume_in!(c, State::RawText)
                }
            }
        }),
        State::RawTextEndTagOpen => Ok({
            let emitter = &mut slf.emitter;
            match slf.reader.read_char(emitter)? {
                Some(x) if x.is_ascii_alphabetic() => {
                    emitter.init_end_tag();
                    reconsume_in!(Some(x), State::RawTextEndTagName)
                }
                c => {
                    emitter.emit_string("</");
                    reconsume_in!(c, State::RawText)
                }
            }
        }),
        State::RawTextEndTagName => Ok({
            let emitter = &mut slf.emitter;
            match slf.reader.read_char(emitter)? {
                Some(whitespace_pat!()) if emitter.current_is_appropriate_end_tag_token() => {
                    machine_helper.switch_to(State::BeforeAttributeName);
                    ControlToken::Continue
                }
                Some('/') if emitter.current_is_appropriate_end_tag_token() => {
                    machine_helper.switch_to(State::SelfClosingStartTag);
                    ControlToken::Continue
                }
                Some('>') if emitter.current_is_appropriate_end_tag_token() => {
                    machine_helper.switch_to(State::Data);
                    emitter.emit_current_tag();
                    ControlToken::Continue
                }
                Some(x) if x.is_ascii_alphabetic() => {
                    emitter.push_tag_name(ctostr!(x.to_ascii_lowercase()));
                    machine_helper.temporary_buffer.push(x);
                    ControlToken::Continue
                }
                c => {
                    emitter.emit_string("</");
                    machine_helper.flush_buffer_characters(&mut slf.emitter);
                    reconsume_in!(c, State::RawText)
                }
            }
        }),
        State::ScriptDataLessThanSign => Ok({
            let emitter = &mut slf.emitter;
            match slf.reader.read_char(emitter)? {
                Some('/') => {
                    machine_helper.temporary_buffer.clear();
                    machine_helper.switch_to(State::ScriptDataEndTagOpen);
                    ControlToken::Continue
                }
                Some('!') => {
                    machine_helper.switch_to(State::ScriptDataEscapeStart);
                    emitter.emit_string("<!");
                    ControlToken::Continue
                }
                c => {
                    emitter.emit_string("<");
                    reconsume_in!(c, State::ScriptData)
                }
            }
        }),
        State::ScriptDataEndTagOpen => Ok({
            let emitter = &mut slf.emitter;
            match slf.reader.read_char(emitter)? {
                Some(x) if x.is_ascii_alphabetic() => {
                    emitter.init_end_tag();
                    reconsume_in!(Some(x), State::ScriptDataEndTagName)
                }
                c => {
                    emitter.emit_string("</");
                    reconsume_in!(c, State::ScriptData)
                }
            }
        }),
        State::ScriptDataEndTagName => Ok({
            let emitter = &mut slf.emitter;
            match slf.reader.read_char(emitter)? {
                Some(whitespace_pat!()) if emitter.current_is_appropriate_end_tag_token() => {
                    machine_helper.switch_to(State::BeforeAttributeName);
                    ControlToken::Continue
                }
                Some('/') if emitter.current_is_appropriate_end_tag_token() => {
                    machine_helper.switch_to(State::SelfClosingStartTag);
                    ControlToken::Continue
                }
                Some('>') if emitter.current_is_appropriate_end_tag_token() => {
                    machine_helper.switch_to(State::Data);
                    emitter.emit_current_tag();
                    ControlToken::Continue
                }
                Some(x) if x.is_ascii_alphabetic() => {
                    emitter.push_tag_name(ctostr!(x.to_ascii_lowercase()));
                    machine_helper.temporary_buffer.push(x.to_ascii_lowercase());
                    ControlToken::Continue
                }
                c => {
                    emitter.emit_string("</");
                    machine_helper.flush_buffer_characters(&mut slf.emitter);
                    reconsume_in!(c, State::Data)
                }
            }
        }),
        State::ScriptDataEscapeStart => Ok({
            let emitter = &mut slf.emitter;
            match slf.reader.read_char(emitter)? {
                Some('-') => {
                    machine_helper.switch_to(State::ScriptDataEscapeStartDash);
                    emitter.emit_string("-");
                    ControlToken::Continue
                }
                c => {
                    reconsume_in!(c, State::ScriptData)
                }
            }
        }),
        State::ScriptDataEscapeStartDash => Ok({
            let emitter = &mut slf.emitter;
            match slf.reader.read_char(emitter)? {
                Some('-') => {
                    machine_helper.switch_to(State::ScriptDataEscapedDashDash);
                    emitter.emit_string("-");
                    ControlToken::Continue
                }
                c => {
                    reconsume_in!(c, State::ScriptData)
                }
            }
        }),
        State::ScriptDataEscaped => fast_read_char!(
            slf,
            emitter,
            machine_helper,
            match xs {
                Some("-") => {
                    machine_helper.switch_to(State::ScriptDataEscapedDash);
                    emitter.emit_string("-");
                    ControlToken::Continue
                }
                Some("<") => {
                    machine_helper.switch_to(State::ScriptDataEscapedLessThanSign);
                    ControlToken::Continue
                }
                Some("\0") => {
                    emitter.emit_error(Error::UnexpectedNullCharacter);
                    emitter.emit_string("\u{fffd}");
                    ControlToken::Continue
                }
                Some(xs) => {
                    emitter.emit_string(xs);
                    ControlToken::Continue
                }
                None => {
                    emitter.emit_error(Error::EofInScriptHtmlCommentLikeText);
                    ControlToken::Eof
                }
            }
        ),
        State::ScriptDataEscapedDash => Ok({
            let emitter = &mut slf.emitter;
            match slf.reader.read_char(emitter)? {
                Some('-') => {
                    machine_helper.switch_to(State::ScriptDataEscapedDashDash);
                    emitter.emit_string("-");
                    ControlToken::Continue
                }
                Some('<') => {
                    machine_helper.switch_to(State::ScriptDataEscapedLessThanSign);
                    ControlToken::Continue
                }
                Some('\0') => {
                    emitter.emit_error(Error::UnexpectedNullCharacter);
                    machine_helper.switch_to(State::ScriptDataEscaped);
                    emitter.emit_string("\u{fffd}");
                    ControlToken::Continue
                }
                Some(x) => {
                    machine_helper.switch_to(State::ScriptDataEscaped);
                    emitter.emit_string(ctostr!(x));
                    ControlToken::Continue
                }
                None => {
                    emitter.emit_error(Error::EofInScriptHtmlCommentLikeText);
                    ControlToken::Eof
                }
            }
        }),
        State::ScriptDataEscapedDashDash => Ok({
            let emitter = &mut slf.emitter;
            match slf.reader.read_char(emitter)? {
                Some('-') => {
                    emitter.emit_string("-");
                    ControlToken::Continue
                }
                Some('<') => {
                    machine_helper.switch_to(State::ScriptDataEscapedLessThanSign);
                    ControlToken::Continue
                }
                Some('>') => {
                    machine_helper.switch_to(State::ScriptData);
                    emitter.emit_string(">");
                    ControlToken::Continue
                }
                Some('\0') => {
                    emitter.emit_error(Error::UnexpectedNullCharacter);
                    machine_helper.switch_to(State::ScriptDataEscaped);
                    emitter.emit_string("\u{fffd}");
                    ControlToken::Continue
                }
                Some(x) => {
                    machine_helper.switch_to(State::ScriptDataEscaped);
                    emitter.emit_string(ctostr!(x));
                    ControlToken::Continue
                }
                None => {
                    emitter.emit_error(Error::EofInScriptHtmlCommentLikeText);
                    ControlToken::Eof
                }
            }
        }),
        State::ScriptDataEscapedLessThanSign => Ok({
            let emitter = &mut slf.emitter;
            match slf.reader.read_char(emitter)? {
                Some('/') => {
                    machine_helper.temporary_buffer.clear();
                    machine_helper.switch_to(State::ScriptDataEscapedEndTagOpen);
                    ControlToken::Continue
                }
                Some(x) if x.is_ascii_alphabetic() => {
                    machine_helper.temporary_buffer.clear();
                    emitter.emit_string("<");
                    reconsume_in!(Some(x), State::ScriptDataDoubleEscapeStart)
                }
                c => {
                    emitter.emit_string("<");
                    reconsume_in!(c, State::ScriptDataEscaped)
                }
            }
        }),
        State::ScriptDataEscapedEndTagOpen => Ok({
            let emitter = &mut slf.emitter;
            match slf.reader.read_char(emitter)? {
                Some(x) if x.is_ascii_alphabetic() => {
                    emitter.init_end_tag();
                    reconsume_in!(Some(x), State::ScriptDataEscapedEndTagName)
                }
                c => {
                    emitter.emit_string("</");
                    reconsume_in!(c, State::ScriptDataEscaped)
                }
            }
        }),
        State::ScriptDataEscapedEndTagName => Ok({
            let emitter = &mut slf.emitter;
            match slf.reader.read_char(emitter)? {
                Some(whitespace_pat!()) if emitter.current_is_appropriate_end_tag_token() => {
                    machine_helper.switch_to(State::BeforeAttributeName);
                    ControlToken::Continue
                }
                Some('/') if emitter.current_is_appropriate_end_tag_token() => {
                    machine_helper.switch_to(State::SelfClosingStartTag);
                    ControlToken::Continue
                }
                Some('>') if emitter.current_is_appropriate_end_tag_token() => {
                    machine_helper.switch_to(State::Data);
                    emitter.emit_current_tag();
                    ControlToken::Continue
                }
                Some(x) if x.is_ascii_alphabetic() => {
                    emitter.push_tag_name(ctostr!(x.to_ascii_lowercase()));
                    machine_helper.temporary_buffer.push(x);
                    ControlToken::Continue
                }
                c => {
                    emitter.emit_string("</");
                    machine_helper.flush_buffer_characters(&mut slf.emitter);
                    reconsume_in!(c, State::ScriptDataEscaped)
                }
            }
        }),
        State::ScriptDataDoubleEscapeStart => Ok({
            let emitter = &mut slf.emitter;
            match slf.reader.read_char(emitter)? {
                Some(x @ whitespace_pat!() | x @ '/' | x @ '>') => {
                    if machine_helper.temporary_buffer == "script" {
                        machine_helper.switch_to(State::ScriptDataDoubleEscaped);
                    } else {
                        machine_helper.switch_to(State::ScriptDataEscaped);
                    }
                    emitter.emit_string(ctostr!(x));
                    ControlToken::Continue
                }
                Some(x) if x.is_ascii_alphabetic() => {
                    machine_helper.temporary_buffer.push(x.to_ascii_lowercase());
                    emitter.emit_string(ctostr!(x));
                    ControlToken::Continue
                }
                c => {
                    reconsume_in!(c, State::ScriptDataEscaped)
                }
            }
        }),
        State::ScriptDataDoubleEscaped => fast_read_char!(
            slf,
            emitter,
            machine_helper,
            match xs {
                Some("-") => {
                    machine_helper.switch_to(State::ScriptDataDoubleEscapedDash);
                    emitter.emit_string("-");
                    ControlToken::Continue
                }
                Some("<") => {
                    machine_helper.switch_to(State::ScriptDataDoubleEscapedLessThanSign);
                    emitter.emit_string("<");
                    ControlToken::Continue
                }
                Some("\0") => {
                    emitter.emit_error(Error::UnexpectedNullCharacter);
                    emitter.emit_string("\u{fffd}");
                    ControlToken::Continue
                }
                Some(xs) => {
                    emitter.emit_string(xs);
                    ControlToken::Continue
                }
                None => {
                    emitter.emit_error(Error::EofInScriptHtmlCommentLikeText);
                    ControlToken::Eof
                }
            }
        ),
        State::ScriptDataDoubleEscapedDash => Ok({
            let emitter = &mut slf.emitter;
            match slf.reader.read_char(emitter)? {
                Some('-') => {
                    machine_helper.switch_to(State::ScriptDataDoubleEscapedDashDash);
                    emitter.emit_string("-");
                    ControlToken::Continue
                }
                Some('<') => {
                    machine_helper.switch_to(State::ScriptDataDoubleEscapedLessThanSign);
                    emitter.emit_string("<");
                    ControlToken::Continue
                }
                Some('\0') => {
                    emitter.emit_error(Error::UnexpectedNullCharacter);
                    machine_helper.switch_to(State::ScriptDataDoubleEscaped);
                    emitter.emit_string("\u{fffd}");
                    ControlToken::Continue
                }
                Some(x) => {
                    machine_helper.switch_to(State::ScriptDataDoubleEscaped);
                    emitter.emit_string(ctostr!(x));
                    ControlToken::Continue
                }
                None => {
                    emitter.emit_error(Error::EofInScriptHtmlCommentLikeText);
                    ControlToken::Eof
                }
            }
        }),
        State::ScriptDataDoubleEscapedDashDash => Ok({
            let emitter = &mut slf.emitter;
            match slf.reader.read_char(emitter)? {
                Some('-') => {
                    emitter.emit_string("-");
                    ControlToken::Continue
                }
                Some('<') => {
                    emitter.emit_string("<");
                    machine_helper.switch_to(State::ScriptDataDoubleEscapedLessThanSign);
                    ControlToken::Continue
                }
                Some('>') => {
                    emitter.emit_string(">");
                    machine_helper.switch_to(State::ScriptData);
                    ControlToken::Continue
                }
                Some('\0') => {
                    emitter.emit_error(Error::UnexpectedNullCharacter);
                    machine_helper.switch_to(State::ScriptDataDoubleEscaped);
                    emitter.emit_string("\u{fffd}");
                    ControlToken::Continue
                }
                Some(x) => {
                    machine_helper.switch_to(State::ScriptDataDoubleEscaped);
                    emitter.emit_string(ctostr!(x));
                    ControlToken::Continue
                }
                None => {
                    emitter.emit_error(Error::EofInScriptHtmlCommentLikeText);
                    ControlToken::Eof
                }
            }
        }),
        State::ScriptDataDoubleEscapedLessThanSign => Ok({
            let emitter = &mut slf.emitter;
            match slf.reader.read_char(emitter)? {
                Some('/') => {
                    machine_helper.temporary_buffer.clear();
                    machine_helper.switch_to(State::ScriptDataDoubleEscapeEnd);
                    emitter.emit_string("/");
                    ControlToken::Continue
                }
                c => {
                    reconsume_in!(c, State::ScriptDataDoubleEscaped)
                }
            }
        }),
        State::ScriptDataDoubleEscapeEnd => Ok({
            let emitter = &mut slf.emitter;
            match slf.reader.read_char(emitter)? {
                Some(x @ whitespace_pat!() | x @ '/' | x @ '>') => {
                    if machine_helper.temporary_buffer == "script" {
                        machine_helper.switch_to(State::ScriptDataEscaped);
                    } else {
                        machine_helper.switch_to(State::ScriptDataDoubleEscaped);
                    }

                    emitter.emit_string(ctostr!(x));
                    ControlToken::Continue
                }
                Some(x) if x.is_ascii_alphabetic() => {
                    machine_helper.temporary_buffer.push(x.to_ascii_lowercase());
                    emitter.emit_string(ctostr!(x));
                    ControlToken::Continue
                }
                c => {
                    reconsume_in!(c, State::ScriptDataDoubleEscaped)
                }
            }
        }),
        State::BeforeAttributeName => Ok({
            let emitter = &mut slf.emitter;
            match slf.reader.read_char(emitter)? {
                Some(whitespace_pat!()) => ControlToken::Continue,
                c @ Some('/' | '>') | c @ None => {
                    reconsume_in!(c, State::AfterAttributeName)
                }
                Some('=') => {
                    emitter.emit_error(Error::UnexpectedEqualsSignBeforeAttributeName);
                    emitter.init_attribute();
                    emitter.push_attribute_name("=");
                    machine_helper.switch_to(State::AttributeName);
                    ControlToken::Continue
                }
                Some(x) => {
                    emitter.init_attribute();
                    reconsume_in!(Some(x), State::AttributeName)
                }
            }
        }),
        State::AttributeName => fast_read_char!(
            slf,
            emitter,
            machine_helper,
            match xs {
                Some("\t" | "\u{0A}" | "\u{0C}" | " " | "/" | ">") => {
                    reconsume_in!(xs.unwrap().chars().next(), State::AfterAttributeName)
                }
                Some("=") => {
                    machine_helper.switch_to(State::BeforeAttributeValue);
                    ControlToken::Continue
                }
                Some("\0") => {
                    emitter.emit_error(Error::UnexpectedNullCharacter);
                    emitter.push_attribute_name("\u{fffd}");
                    ControlToken::Continue
                }
                Some("\"" | "'" | "<") => {
                    emitter.emit_error(Error::UnexpectedCharacterInAttributeName);
                    emitter.push_attribute_name(xs.unwrap());
                    ControlToken::Continue
                }
                Some(xs) => {
                    with_lowercase_str(xs, |xs| {
                        emitter.push_attribute_name(xs);
                    });
                    ControlToken::Continue
                }
                None => {
                    reconsume_in!(None, State::AfterAttributeName)
                }
            }
        ),
        State::AfterAttributeName => Ok({
            let emitter = &mut slf.emitter;
            match slf.reader.read_char(emitter)? {
                Some(whitespace_pat!()) => ControlToken::Continue,
                Some('/') => {
                    machine_helper.switch_to(State::SelfClosingStartTag);
                    ControlToken::Continue
                }
                Some('=') => {
                    machine_helper.switch_to(State::BeforeAttributeValue);
                    ControlToken::Continue
                }
                Some('>') => {
                    machine_helper.switch_to(State::Data);
                    emitter.emit_current_tag();
                    ControlToken::Continue
                }
                None => {
                    emitter.emit_error(Error::EofInTag);
                    ControlToken::Eof
                }
                Some(x) => {
                    emitter.init_attribute();
                    reconsume_in!(Some(x), State::AttributeName)
                }
            }
        }),
        State::BeforeAttributeValue => Ok({
            let emitter = &mut slf.emitter;
            match slf.reader.read_char(emitter)? {
                Some(whitespace_pat!()) => ControlToken::Continue,
                Some('"') => {
                    machine_helper.switch_to(State::AttributeValueDoubleQuoted);
                    ControlToken::Continue
                }
                Some('\'') => {
                    machine_helper.switch_to(State::AttributeValueSingleQuoted);
                    ControlToken::Continue
                }
                Some('>') => {
                    emitter.emit_error(Error::MissingAttributeValue);
                    machine_helper.switch_to(State::Data);
                    emitter.emit_current_tag();
                    ControlToken::Continue
                }
                c => {
                    reconsume_in!(c, State::AttributeValueUnquoted)
                }
            }
        }),
        State::AttributeValueDoubleQuoted => fast_read_char!(
            slf,
            emitter,
            machine_helper,
            match xs {
                Some("\"") => {
                    machine_helper.switch_to(State::AfterAttributeValueQuoted);
                    ControlToken::Continue
                }
                Some("&") => {
                    machine_helper.enter_state(State::CharacterReference);
                    ControlToken::Continue
                }
                Some("\0") => {
                    emitter.emit_error(Error::UnexpectedNullCharacter);
                    emitter.push_attribute_value("\u{fffd}");
                    ControlToken::Continue
                }
                Some(xs) => {
                    emitter.push_attribute_value(xs);
                    ControlToken::Continue
                }
                None => {
                    emitter.emit_error(Error::EofInTag);
                    ControlToken::Eof
                }
            }
        ),
        State::AttributeValueSingleQuoted => fast_read_char!(
            slf,
            emitter,
            machine_helper,
            match xs {
                Some("'") => {
                    machine_helper.switch_to(State::AfterAttributeValueQuoted);
                    ControlToken::Continue
                }
                Some("&") => {
                    machine_helper.enter_state(State::CharacterReference);
                    ControlToken::Continue
                }
                Some("\0") => {
                    emitter.emit_error(Error::UnexpectedNullCharacter);
                    emitter.push_attribute_value("\u{fffd}");
                    ControlToken::Continue
                }
                Some(xs) => {
                    emitter.push_attribute_value(xs);
                    ControlToken::Continue
                }
                None => {
                    emitter.emit_error(Error::EofInTag);
                    ControlToken::Eof
                }
            }
        ),
        State::AttributeValueUnquoted => fast_read_char!(
            slf,
            emitter,
            machine_helper,
            match xs {
                Some("\t" | "\u{0A}" | "\u{0C}" | " ") => {
                    machine_helper.switch_to(State::BeforeAttributeName);
                    ControlToken::Continue
                }
                Some("&") => {
                    machine_helper.enter_state(State::CharacterReference);
                    ControlToken::Continue
                }
                Some(">") => {
                    machine_helper.switch_to(State::Data);
                    emitter.emit_current_tag();
                    ControlToken::Continue
                }
                Some("\0") => {
                    emitter.emit_error(Error::UnexpectedNullCharacter);
                    emitter.push_attribute_value("\u{fffd}");
                    ControlToken::Continue
                }
                Some("\"" | "'" | "<" | "=" | "\u{60}") => {
                    emitter.emit_error(Error::UnexpectedCharacterInUnquotedAttributeValue);
                    emitter.push_attribute_value(xs.unwrap());
                    ControlToken::Continue
                }
                Some(xs) => {
                    emitter.push_attribute_value(xs);
                    ControlToken::Continue
                }
                None => {
                    emitter.emit_error(Error::EofInTag);
                    ControlToken::Eof
                }
            }
        ),
        State::AfterAttributeValueQuoted => Ok({
            let emitter = &mut slf.emitter;
            match slf.reader.read_char(emitter)? {
<<<<<<< HEAD
                c @ (Some(whitespace_pat!() | '/' | '>') | None) => {
                    reconsume_in!(c, State::BeforeAttributeName)
                }
                c => {
=======
                Some(whitespace_pat!()) => {
                    machine_helper.switch_to(State::BeforeAttributeName);
                    ControlToken::Continue
                }
                Some('/') => {
                    machine_helper.switch_to(State::SelfClosingStartTag);
                    ControlToken::Continue
                }
                Some('>') => {
                    machine_helper.switch_to(State::Data);
                    emitter.emit_current_tag();
                    ControlToken::Continue
                }
                None => {
                    emitter.emit_error(Error::EofInTag);
                    ControlToken::Eof
                }
                Some(x) => {
>>>>>>> f2339718
                    emitter.emit_error(Error::MissingWhitespaceBetweenAttributes);
                    reconsume_in!(c, State::BeforeAttributeName)
                }
            }
        }),
        State::SelfClosingStartTag => Ok({
            let emitter = &mut slf.emitter;
            match slf.reader.read_char(emitter)? {
                Some('>') => {
                    emitter.set_self_closing();
                    machine_helper.switch_to(State::Data);
                    emitter.emit_current_tag();
                    ControlToken::Continue
                }
                None => {
                    emitter.emit_error(Error::EofInTag);
                    ControlToken::Eof
                }
                Some(x) => {
                    emitter.emit_error(Error::UnexpectedSolidusInTag);
                    reconsume_in!(Some(x), State::BeforeAttributeName)
                }
            }
        }),
        State::BogusComment => fast_read_char!(
            slf,
            emitter,
            machine_helper,
            match xs {
                Some(">") => {
                    machine_helper.switch_to(State::Data);
                    emitter.emit_current_comment();
                    ControlToken::Continue
                }
                Some("\0") => {
                    emitter.emit_error(Error::UnexpectedNullCharacter);
                    emitter.push_comment("\u{fffd}");
                    ControlToken::Continue
                }
                Some(xs) => {
                    emitter.push_comment(xs);
                    ControlToken::Continue
                }
                None => {
                    emitter.emit_current_comment();
                    ControlToken::Eof
                }
            }
        ),
        State::MarkupDeclarationOpen => Ok({
            let emitter = &mut slf.emitter;
            match slf.reader.read_char(emitter)? {
                Some('-') if slf.reader.try_read_string("-", true)? => {
                    emitter.init_comment();
                    machine_helper.switch_to(State::CommentStart);
                    ControlToken::Continue
                }
                Some('d' | 'D') if slf.reader.try_read_string("octype", false)? => {
                    machine_helper.switch_to(State::Doctype);
                    ControlToken::Continue
                }
                Some('[') if slf.reader.try_read_string("CDATA[", true)? => {
                    // missing: check for adjusted current element: we don't have an element stack
                    // at all
                    //
                    // missing: cdata transition
                    //
                    // let's hope that bogus comment can just sort of skip over cdata
                    emitter.emit_error(Error::CdataInHtmlContent);

                    emitter.init_comment();
                    emitter.push_comment("[CDATA[");
                    machine_helper.switch_to(State::BogusComment);
                    ControlToken::Continue
                }
                c => {
                    emitter.emit_error(Error::IncorrectlyOpenedComment);
                    emitter.init_comment();
                    reconsume_in!(c, State::BogusComment)
                }
            }
        }),
        State::CommentStart => Ok({
            let emitter = &mut slf.emitter;
            match slf.reader.read_char(emitter)? {
                Some('-') => {
                    machine_helper.switch_to(State::CommentStartDash);
                    ControlToken::Continue
                }
                Some('>') => {
                    emitter.emit_error(Error::AbruptClosingOfEmptyComment);
                    machine_helper.switch_to(State::Data);
                    emitter.emit_current_comment();
                    ControlToken::Continue
                }
                c => {
                    reconsume_in!(c, State::Comment)
                }
            }
        }),
        State::CommentStartDash => Ok({
            let emitter = &mut slf.emitter;
            match slf.reader.read_char(emitter)? {
                Some('-') => {
                    machine_helper.switch_to(State::CommentEnd);
                    ControlToken::Continue
                }
                Some('>') => {
                    emitter.emit_error(Error::AbruptClosingOfEmptyComment);
                    machine_helper.switch_to(State::Data);
                    emitter.emit_current_comment();
                    ControlToken::Continue
                }
                None => {
                    emitter.emit_error(Error::EofInComment);
                    emitter.emit_current_comment();
                    ControlToken::Eof
                }
                c @ Some(_) => {
                    emitter.push_comment("-");
                    reconsume_in!(c, State::Comment)
                }
            }
        }),
        State::Comment => fast_read_char!(
            slf,
            emitter,
            machine_helper,
            match xs {
                Some("<") => {
                    emitter.push_comment("<");
                    machine_helper.switch_to(State::CommentLessThanSign);
                    ControlToken::Continue
                }
                Some("-") => {
                    machine_helper.switch_to(State::CommentEndDash);
                    ControlToken::Continue
                }
                Some("\0") => {
                    emitter.emit_error(Error::UnexpectedNullCharacter);
                    emitter.push_comment("\u{fffd}");
                    ControlToken::Continue
                }
                Some(xs) => {
                    emitter.push_comment(xs);
                    ControlToken::Continue
                }
                None => {
                    emitter.emit_error(Error::EofInComment);
                    emitter.emit_current_comment();
                    ControlToken::Eof
                }
            }
        ),
        State::CommentLessThanSign => Ok({
            let emitter = &mut slf.emitter;
            match slf.reader.read_char(emitter)? {
                Some('!') => {
                    emitter.push_comment("!");
                    machine_helper.switch_to(State::CommentLessThanSignBang);
                    ControlToken::Continue
                }
                Some('<') => {
                    emitter.push_comment("<");
                    ControlToken::Continue
                }
                c => {
                    reconsume_in!(c, State::Comment)
                }
            }
        }),
        State::CommentLessThanSignBang => Ok({
            let emitter = &mut slf.emitter;
            match slf.reader.read_char(emitter)? {
                Some('-') => {
                    machine_helper.switch_to(State::CommentLessThanSignBangDash);
                    ControlToken::Continue
                }
                c => {
                    reconsume_in!(c, State::Comment)
                }
            }
        }),
        State::CommentLessThanSignBangDash => Ok({
            let emitter = &mut slf.emitter;
            match slf.reader.read_char(emitter)? {
                Some('-') => {
                    machine_helper.switch_to(State::CommentLessThanSignBangDashDash);
                    ControlToken::Continue
                }
                c => {
                    reconsume_in!(c, State::CommentEndDash)
                }
            }
        }),
        State::CommentLessThanSignBangDashDash => Ok({
            let emitter = &mut slf.emitter;
            match slf.reader.read_char(emitter)? {
                c @ Some('>') | c @ None => {
                    reconsume_in!(c, State::CommentEnd)
                }
                c => {
                    emitter.emit_error(Error::NestedComment);
                    reconsume_in!(c, State::CommentEnd)
                }
            }
        }),
        State::CommentEndDash => Ok({
            let emitter = &mut slf.emitter;
            match slf.reader.read_char(emitter)? {
                Some('-') => {
                    machine_helper.switch_to(State::CommentEnd);
                    ControlToken::Continue
                }
                None => {
                    emitter.emit_error(Error::EofInComment);
                    emitter.emit_current_comment();
                    ControlToken::Eof
                }
                c => {
                    emitter.push_comment("-");
                    reconsume_in!(c, State::Comment)
                }
            }
        }),
        State::CommentEnd => Ok({
            let emitter = &mut slf.emitter;
            match slf.reader.read_char(emitter)? {
                Some('>') => {
                    machine_helper.switch_to(State::Data);
                    emitter.emit_current_comment();
                    ControlToken::Continue
                }
                Some('!') => {
                    machine_helper.switch_to(State::CommentEndBang);
                    ControlToken::Continue
                }
                Some('-') => {
                    emitter.push_comment("-");
                    ControlToken::Continue
                }
                None => {
                    emitter.emit_error(Error::EofInComment);
                    emitter.emit_current_comment();
                    ControlToken::Eof
                }
                c @ Some(_) => {
                    emitter.push_comment("-");
                    emitter.push_comment("-");
                    reconsume_in!(c, State::Comment)
                }
            }
        }),
        State::CommentEndBang => Ok({
            let emitter = &mut slf.emitter;
            match slf.reader.read_char(emitter)? {
                Some('-') => {
                    emitter.push_comment("-");
                    emitter.push_comment("-");
                    emitter.push_comment("!");
                    machine_helper.switch_to(State::CommentEndDash);
                    ControlToken::Continue
                }
                Some('>') => {
                    emitter.emit_error(Error::IncorrectlyClosedComment);
                    machine_helper.switch_to(State::Data);
                    emitter.emit_current_comment();
                    ControlToken::Continue
                }
                None => {
                    emitter.emit_error(Error::EofInComment);
                    emitter.emit_current_comment();
                    ControlToken::Eof
                }
                c @ Some(_) => {
                    emitter.push_comment("-");
                    emitter.push_comment("-");
                    emitter.push_comment("!");
                    reconsume_in!(c, State::Comment)
                }
            }
        }),
        State::Doctype => Ok({
            let emitter = &mut slf.emitter;
            match slf.reader.read_char(emitter)? {
                Some(whitespace_pat!()) => {
                    machine_helper.switch_to(State::BeforeDoctypeName);
                    ControlToken::Continue
                }
                c @ Some('>') => {
                    reconsume_in!(c, State::BeforeDoctypeName)
                }
                None => {
                    emitter.emit_error(Error::EofInDoctype);
                    emitter.init_doctype();
                    emitter.set_force_quirks();
                    emitter.emit_current_doctype();
                    ControlToken::Eof
                }
                c @ Some(_) => {
                    emitter.emit_error(Error::MissingWhitespaceBeforeDoctypeName);
                    reconsume_in!(c, State::BeforeDoctypeName)
                }
            }
        }),
        State::BeforeDoctypeName => Ok({
            let emitter = &mut slf.emitter;
            match slf.reader.read_char(emitter)? {
                Some(whitespace_pat!()) => ControlToken::Continue,
                Some('\0') => {
                    emitter.emit_error(Error::UnexpectedNullCharacter);
                    emitter.init_doctype();
                    emitter.push_doctype_name("\u{fffd}");
                    machine_helper.switch_to(State::DoctypeName);
                    ControlToken::Continue
                }
                Some('>') => {
                    emitter.emit_error(Error::MissingDoctypeName);
                    emitter.init_doctype();
                    emitter.set_force_quirks();
                    machine_helper.switch_to(State::Data);
                    emitter.emit_current_doctype();
                    ControlToken::Continue
                }
                None => {
                    emitter.emit_error(Error::EofInDoctype);
                    emitter.init_doctype();
                    emitter.set_force_quirks();
                    emitter.emit_current_doctype();
                    ControlToken::Eof
                }
                Some(x) => {
                    emitter.init_doctype();
                    emitter.push_doctype_name(ctostr!(x.to_ascii_lowercase()));
                    machine_helper.switch_to(State::DoctypeName);
                    ControlToken::Continue
                }
            }
        }),
        State::DoctypeName => fast_read_char!(
            slf,
            emitter,
            machine_helper,
            match xs {
                Some("\t" | "\u{0A}" | "\u{0C}" | " ") => {
                    machine_helper.switch_to(State::AfterDoctypeName);
                    ControlToken::Continue
                }
                Some(">") => {
                    machine_helper.switch_to(State::Data);
                    emitter.emit_current_doctype();
                    ControlToken::Continue
                }
                Some("\0") => {
                    emitter.emit_error(Error::UnexpectedNullCharacter);
                    emitter.push_doctype_name("\u{fffd}");
                    ControlToken::Continue
                }
                Some(xs) => {
                    with_lowercase_str(xs, |x| {
                        emitter.push_doctype_name(x);
                    });
                    ControlToken::Continue
                }
                None => {
                    emitter.emit_error(Error::EofInDoctype);
                    emitter.set_force_quirks();
                    emitter.emit_current_doctype();
                    ControlToken::Eof
                }
            }
        ),
        State::AfterDoctypeName => Ok({
            let emitter = &mut slf.emitter;
            match slf.reader.read_char(emitter)? {
                Some(whitespace_pat!()) => ControlToken::Continue,
                Some('>') => {
                    machine_helper.switch_to(State::Data);
                    emitter.emit_current_doctype();
                    ControlToken::Continue
                }
                None => {
                    emitter.emit_error(Error::EofInDoctype);
                    emitter.set_force_quirks();
                    emitter.emit_current_doctype();
                    ControlToken::Eof
                }
                Some('p' | 'P') if slf.reader.try_read_string("ublic", false)? => {
                    machine_helper.switch_to(State::AfterDoctypePublicKeyword);
                    ControlToken::Continue
                }
                Some('s' | 'S') if slf.reader.try_read_string("ystem", false)? => {
                    machine_helper.switch_to(State::AfterDoctypeSystemKeyword);
                    ControlToken::Continue
                }
                c @ Some(_) => {
                    emitter.emit_error(Error::InvalidCharacterSequenceAfterDoctypeName);
                    emitter.set_force_quirks();
                    reconsume_in!(c, State::BogusDoctype)
                }
            }
        }),
        State::AfterDoctypePublicKeyword => Ok({
            let emitter = &mut slf.emitter;
            match slf.reader.read_char(emitter)? {
                Some(whitespace_pat!()) => {
                    machine_helper.switch_to(State::BeforeDoctypePublicIdentifier);
                    ControlToken::Continue
                }
                Some('"') => {
                    emitter.emit_error(Error::MissingWhitespaceAfterDoctypePublicKeyword);
                    emitter.set_doctype_public_identifier("");
                    machine_helper.switch_to(State::DoctypePublicIdentifierDoubleQuoted);
                    ControlToken::Continue
                }
                Some('\'') => {
                    emitter.emit_error(Error::MissingWhitespaceAfterDoctypePublicKeyword);
                    emitter.set_doctype_public_identifier("");
                    machine_helper.switch_to(State::DoctypePublicIdentifierSingleQuoted);
                    ControlToken::Continue
                }
                Some('>') => {
                    emitter.emit_error(Error::MissingDoctypePublicIdentifier);
                    emitter.set_force_quirks();
                    machine_helper.switch_to(State::Data);
                    emitter.emit_current_doctype();
                    ControlToken::Continue
                }
                None => {
                    emitter.emit_error(Error::EofInDoctype);
                    emitter.set_force_quirks();
                    emitter.emit_current_doctype();
                    ControlToken::Eof
                }
                c @ Some(_) => {
                    emitter.emit_error(Error::MissingQuoteBeforeDoctypePublicIdentifier);
                    emitter.set_force_quirks();
                    reconsume_in!(c, State::BogusDoctype)
                }
            }
        }),
        State::BeforeDoctypePublicIdentifier => Ok({
            let emitter = &mut slf.emitter;
            match slf.reader.read_char(emitter)? {
                Some(whitespace_pat!()) => ControlToken::Continue,
                Some('"') => {
                    emitter.set_doctype_public_identifier("");
                    machine_helper.switch_to(State::DoctypePublicIdentifierDoubleQuoted);
                    ControlToken::Continue
                }
                Some('\'') => {
                    emitter.set_doctype_public_identifier("");
                    machine_helper.switch_to(State::DoctypePublicIdentifierSingleQuoted);
                    ControlToken::Continue
                }
                Some('>') => {
                    emitter.emit_error(Error::MissingDoctypePublicIdentifier);
                    emitter.set_force_quirks();
                    machine_helper.switch_to(State::Data);
                    emitter.emit_current_doctype();
                    ControlToken::Continue
                }
                None => {
                    emitter.emit_error(Error::EofInDoctype);
                    emitter.set_force_quirks();
                    emitter.emit_current_doctype();
                    ControlToken::Eof
                }
                c @ Some(_) => {
                    emitter.emit_error(Error::MissingQuoteBeforeDoctypePublicIdentifier);
                    emitter.set_force_quirks();
                    reconsume_in!(c, State::BogusDoctype)
                }
            }
        }),
        State::DoctypePublicIdentifierDoubleQuoted => fast_read_char!(
            slf,
            emitter,
            machine_helper,
            match xs {
                Some("\"") => {
                    machine_helper.switch_to(State::AfterDoctypePublicIdentifier);
                    ControlToken::Continue
                }
                Some("\0") => {
                    emitter.emit_error(Error::UnexpectedNullCharacter);
                    emitter.push_doctype_public_identifier("\u{fffd}");
                    ControlToken::Continue
                }
                Some(">") => {
                    emitter.emit_error(Error::AbruptDoctypePublicIdentifier);
                    emitter.set_force_quirks();
                    machine_helper.switch_to(State::Data);
                    emitter.emit_current_doctype();
                    ControlToken::Continue
                }
                Some(xs) => {
                    emitter.push_doctype_public_identifier(xs);
                    ControlToken::Continue
                }
                None => {
                    emitter.emit_error(Error::EofInDoctype);
                    emitter.set_force_quirks();
                    emitter.emit_current_doctype();
                    ControlToken::Eof
                }
            }
        ),
        State::DoctypePublicIdentifierSingleQuoted => fast_read_char!(
            slf,
            emitter,
            machine_helper,
            match xs {
                Some("'") => {
                    machine_helper.switch_to(State::AfterDoctypePublicIdentifier);
                    ControlToken::Continue
                }
                Some("\0") => {
                    emitter.emit_error(Error::UnexpectedNullCharacter);
                    emitter.push_doctype_public_identifier("\u{fffd}");
                    ControlToken::Continue
                }
                Some(">") => {
                    emitter.emit_error(Error::AbruptDoctypePublicIdentifier);
                    emitter.set_force_quirks();
                    machine_helper.switch_to(State::Data);
                    emitter.emit_current_doctype();
                    ControlToken::Continue
                }
                Some(xs) => {
                    emitter.push_doctype_public_identifier(xs);
                    ControlToken::Continue
                }
                None => {
                    emitter.emit_error(Error::EofInDoctype);
                    emitter.set_force_quirks();
                    emitter.emit_current_doctype();
                    ControlToken::Eof
                }
            }
        ),
        State::AfterDoctypePublicIdentifier => Ok({
            let emitter = &mut slf.emitter;
            match slf.reader.read_char(emitter)? {
                Some(whitespace_pat!()) => {
                    machine_helper.switch_to(State::BetweenDoctypePublicAndSystemIdentifiers);
                    ControlToken::Continue
                }
                Some('>') => {
                    machine_helper.switch_to(State::Data);
                    emitter.emit_current_doctype();
                    ControlToken::Continue
                }
                Some('"') => {
                    emitter.emit_error(
                        Error::MissingWhitespaceBetweenDoctypePublicAndSystemIdentifiers,
                    );
                    emitter.set_doctype_system_identifier("");
                    machine_helper.switch_to(State::DoctypeSystemIdentifierDoubleQuoted);
                    ControlToken::Continue
                }
                Some('\'') => {
                    emitter.emit_error(
                        Error::MissingWhitespaceBetweenDoctypePublicAndSystemIdentifiers,
                    );
                    emitter.set_doctype_system_identifier("");
                    machine_helper.switch_to(State::DoctypeSystemIdentifierSingleQuoted);
                    ControlToken::Continue
                }
                None => {
                    emitter.emit_error(Error::EofInDoctype);
                    emitter.set_force_quirks();
                    emitter.emit_current_doctype();
                    ControlToken::Eof
                }
                c @ Some(_) => {
                    emitter.emit_error(Error::MissingQuoteBeforeDoctypeSystemIdentifier);
                    emitter.set_force_quirks();
                    reconsume_in!(c, State::BogusDoctype)
                }
            }
        }),
        State::BetweenDoctypePublicAndSystemIdentifiers => Ok({
            let emitter = &mut slf.emitter;
            match slf.reader.read_char(emitter)? {
                Some(whitespace_pat!()) => ControlToken::Continue,
                Some('>') => {
                    machine_helper.switch_to(State::Data);
                    emitter.emit_current_doctype();
                    ControlToken::Continue
                }
                Some('"') => {
                    emitter.set_doctype_system_identifier("");
                    machine_helper.switch_to(State::DoctypeSystemIdentifierDoubleQuoted);
                    ControlToken::Continue
                }
                Some('\'') => {
                    emitter.set_doctype_system_identifier("");
                    machine_helper.switch_to(State::DoctypeSystemIdentifierSingleQuoted);
                    ControlToken::Continue
                }
                None => {
                    emitter.emit_error(Error::EofInDoctype);
                    emitter.set_force_quirks();
                    emitter.emit_current_doctype();
                    ControlToken::Eof
                }
                c @ Some(_) => {
                    emitter.emit_error(Error::MissingQuoteBeforeDoctypeSystemIdentifier);
                    emitter.set_force_quirks();
                    reconsume_in!(c, State::BogusDoctype)
                }
            }
        }),
        State::AfterDoctypeSystemKeyword => Ok({
            let emitter = &mut slf.emitter;
            match slf.reader.read_char(emitter)? {
                Some(whitespace_pat!()) => {
                    machine_helper.switch_to(State::BeforeDoctypeSystemIdentifier);
                    ControlToken::Continue
                }
                Some('"') => {
                    emitter.emit_error(Error::MissingWhitespaceAfterDoctypeSystemKeyword);
                    emitter.set_doctype_system_identifier("");
                    machine_helper.switch_to(State::DoctypeSystemIdentifierDoubleQuoted);
                    ControlToken::Continue
                }
                Some('\'') => {
                    emitter.emit_error(Error::MissingWhitespaceAfterDoctypeSystemKeyword);
                    emitter.set_doctype_system_identifier("");
                    machine_helper.switch_to(State::DoctypeSystemIdentifierSingleQuoted);
                    ControlToken::Continue
                }
                Some('>') => {
                    emitter.emit_error(Error::MissingDoctypeSystemIdentifier);
                    emitter.set_force_quirks();
                    machine_helper.switch_to(State::Data);
                    emitter.emit_current_doctype();
                    ControlToken::Continue
                }
                None => {
                    emitter.emit_error(Error::EofInDoctype);
                    emitter.set_force_quirks();
                    emitter.emit_current_doctype();
                    ControlToken::Eof
                }
                c @ Some(_) => {
                    emitter.emit_error(Error::MissingQuoteBeforeDoctypeSystemIdentifier);
                    emitter.set_force_quirks();
                    reconsume_in!(c, State::BogusDoctype)
                }
            }
        }),
        State::BeforeDoctypeSystemIdentifier => Ok({
            let emitter = &mut slf.emitter;
            match slf.reader.read_char(emitter)? {
                Some(whitespace_pat!()) => ControlToken::Continue,
                Some('"') => {
                    emitter.set_doctype_system_identifier("");
                    machine_helper.switch_to(State::DoctypeSystemIdentifierDoubleQuoted);
                    ControlToken::Continue
                }
                Some('\'') => {
                    emitter.set_doctype_system_identifier("");
                    machine_helper.switch_to(State::DoctypeSystemIdentifierSingleQuoted);
                    ControlToken::Continue
                }
                Some('>') => {
                    emitter.emit_error(Error::MissingDoctypeSystemIdentifier);
                    emitter.set_force_quirks();
                    machine_helper.switch_to(State::Data);
                    emitter.emit_current_doctype();
                    ControlToken::Continue
                }
                None => {
                    emitter.emit_error(Error::EofInDoctype);
                    emitter.set_force_quirks();
                    emitter.emit_current_doctype();
                    ControlToken::Eof
                }
                c @ Some(_) => {
                    emitter.emit_error(Error::MissingQuoteBeforeDoctypeSystemIdentifier);
                    emitter.set_force_quirks();
                    reconsume_in!(c, State::BogusDoctype)
                }
            }
        }),
        State::DoctypeSystemIdentifierDoubleQuoted => fast_read_char!(
            slf,
            emitter,
            machine_helper,
            match xs {
                Some("\"") => {
                    machine_helper.switch_to(State::AfterDoctypeSystemIdentifier);
                    ControlToken::Continue
                }
                Some("\0") => {
                    emitter.emit_error(Error::UnexpectedNullCharacter);
                    emitter.push_doctype_system_identifier("\u{fffd}");
                    ControlToken::Continue
                }
                Some(">") => {
                    emitter.emit_error(Error::AbruptDoctypeSystemIdentifier);
                    emitter.set_force_quirks();
                    machine_helper.switch_to(State::Data);
                    emitter.emit_current_doctype();
                    ControlToken::Continue
                }
                Some(xs) => {
                    emitter.push_doctype_system_identifier(xs);
                    ControlToken::Continue
                }
                None => {
                    emitter.emit_error(Error::EofInDoctype);
                    emitter.set_force_quirks();
                    emitter.emit_current_doctype();
                    ControlToken::Eof
                }
            }
        ),
        State::DoctypeSystemIdentifierSingleQuoted => fast_read_char!(
            slf,
            emitter,
            machine_helper,
            match xs {
                Some("\'") => {
                    machine_helper.switch_to(State::AfterDoctypeSystemIdentifier);
                    ControlToken::Continue
                }
                Some("\0") => {
                    emitter.emit_error(Error::UnexpectedNullCharacter);
                    emitter.push_doctype_system_identifier("\u{fffd}");
                    ControlToken::Continue
                }
                Some(">") => {
                    emitter.emit_error(Error::AbruptDoctypeSystemIdentifier);
                    emitter.set_force_quirks();
                    machine_helper.switch_to(State::Data);
                    emitter.emit_current_doctype();
                    ControlToken::Continue
                }
                Some(xs) => {
                    emitter.push_doctype_system_identifier(xs);
                    ControlToken::Continue
                }
                None => {
                    emitter.emit_error(Error::EofInDoctype);
                    emitter.set_force_quirks();
                    emitter.emit_current_doctype();
                    ControlToken::Eof
                }
            }
        ),
        State::AfterDoctypeSystemIdentifier => Ok({
            let emitter = &mut slf.emitter;
            match slf.reader.read_char(emitter)? {
                Some(whitespace_pat!()) => ControlToken::Continue,
                Some('>') => {
                    machine_helper.switch_to(State::Data);
                    emitter.emit_current_doctype();
                    ControlToken::Continue
                }
                None => {
                    emitter.emit_error(Error::EofInDoctype);
                    emitter.set_force_quirks();
                    emitter.emit_current_doctype();
                    ControlToken::Eof
                }
                c @ Some(_) => {
                    emitter.emit_error(Error::UnexpectedCharacterAfterDoctypeSystemIdentifier);
                    reconsume_in!(c, State::BogusDoctype)
                }
            }
        }),
        State::BogusDoctype => fast_read_char!(
            slf,
            emitter,
            machine_helper,
            match xs {
                Some(">") => {
                    machine_helper.switch_to(State::Data);
                    emitter.emit_current_doctype();
                    ControlToken::Continue
                }
                Some("\0") => {
                    emitter.emit_error(Error::UnexpectedNullCharacter);
                    ControlToken::Continue
                }
                Some(_xs) => {
                    ControlToken::Continue
                }
                None => {
                    emitter.emit_current_doctype();
                    ControlToken::Eof
                }
            }
        ),
        State::CdataSection => fast_read_char!(
            slf,
            emitter,
            machine_helper,
            match xs {
                Some("]") => {
                    machine_helper.switch_to(State::CdataSectionBracket);
                    ControlToken::Continue
                }
                Some(xs) => {
                    emitter.emit_string(xs);
                    ControlToken::Continue
                }
                None => {
                    emitter.emit_error(Error::EofInCdata);
                    ControlToken::Eof
                }
            }
        ),
        State::CdataSectionBracket => Ok({
            let emitter = &mut slf.emitter;
            match slf.reader.read_char(emitter)? {
                Some(']') => {
                    machine_helper.switch_to(State::CdataSectionEnd);
                    ControlToken::Continue
                }
                c => {
                    emitter.emit_string("]");
                    reconsume_in!(c, State::CdataSection)
                }
            }
        }),
        State::CdataSectionEnd => Ok({
            let emitter = &mut slf.emitter;
            match slf.reader.read_char(emitter)? {
                Some(']') => {
                    emitter.emit_string("]");
                    ControlToken::Continue
                }
                Some('>') => {
                    machine_helper.switch_to(State::Data);
                    ControlToken::Continue
                }
                c => {
                    emitter.emit_string("]]");
                    reconsume_in!(c, State::CdataSection)
                }
            }
        }),
        State::CharacterReference => Ok({
            let emitter = &mut slf.emitter;
            machine_helper.temporary_buffer.clear();
            machine_helper.temporary_buffer.push('&');

            match slf.reader.read_char(emitter)? {
                Some(x) if x.is_ascii_alphanumeric() => {
                    reconsume_in!(Some(x), State::NamedCharacterReference)
                }
                Some('#') => {
                    machine_helper.temporary_buffer.push('#');
                    machine_helper.switch_to(State::NumericCharacterReference);
                    ControlToken::Continue
                }
                c => {
                    machine_helper
                        .flush_code_points_consumed_as_character_reference(&mut slf.emitter);
                    reconsume_in!(c, machine_helper.pop_return_state())
                }
            }
        }),
        State::NamedCharacterReference => Ok({
            let emitter = &mut slf.emitter;
            let reader = &mut slf.reader;
            let c = reader.read_char(emitter)?;

            let char_ref = match c {
                Some(x) => try_read_character_reference(x, |x| reader.try_read_string(x, true))?
                    .map(|char_ref| (x, char_ref)),

                None => None,
            };

            if let Some((x, char_ref)) = char_ref {
                let char_ref_name_last_character = char_ref.name.chars().last();
                let next_character = reader.read_char(emitter)?;

                if !machine_helper.is_consumed_as_part_of_an_attribute()
                    || char_ref_name_last_character == Some(';')
                    || !matches!(next_character, Some(x) if x == '=' || x.is_ascii_alphanumeric())
                {
                    if char_ref_name_last_character != Some(';') {
                        emitter.emit_error(Error::MissingSemicolonAfterCharacterReference);
                    }

                    machine_helper.temporary_buffer.clear();
                    machine_helper
                        .temporary_buffer
                        .push_str(char_ref.characters);
                } else {
                    machine_helper.temporary_buffer.push(x);
                    machine_helper.temporary_buffer.push_str(char_ref.name);
                }

                machine_helper.flush_code_points_consumed_as_character_reference(emitter);
                reconsume_in!(next_character, machine_helper.pop_return_state())
            } else {
                machine_helper.flush_code_points_consumed_as_character_reference(emitter);
                reconsume_in!(c, State::AmbiguousAmpersand)
            }
        }),
        State::AmbiguousAmpersand => Ok({
            let emitter = &mut slf.emitter;
            match slf.reader.read_char(emitter)? {
                Some(x) if x.is_ascii_alphanumeric() => {
                    if machine_helper.is_consumed_as_part_of_an_attribute() {
                        emitter.push_attribute_value(ctostr!(x));
                    } else {
                        emitter.emit_string(ctostr!(x));
                    }

                    ControlToken::Continue
                }
                c @ Some(';') => {
                    emitter.emit_error(Error::UnknownNamedCharacterReference);
                    reconsume_in!(c, machine_helper.pop_return_state())
                }
                c => {
                    reconsume_in!(c, machine_helper.pop_return_state())
                }
            }
        }),
        State::NumericCharacterReference => Ok({
            let emitter = &mut slf.emitter;
            machine_helper.character_reference_code = 0;

            match slf.reader.read_char(emitter)? {
                Some(x @ 'x' | x @ 'X') => {
                    machine_helper.temporary_buffer.push(x);
                    machine_helper.switch_to(State::HexadecimalCharacterReferenceStart);
                    ControlToken::Continue
                }
                c => {
                    reconsume_in!(c, State::DecimalCharacterReferenceStart)
                }
            }
        }),
        State::HexadecimalCharacterReferenceStart => Ok({
            let emitter = &mut slf.emitter;
            match slf.reader.read_char(emitter)? {
                c @ Some('0'..='9' | 'A'..='F' | 'a'..='f') => {
                    reconsume_in!(c, State::HexadecimalCharacterReference)
                }
                c => {
                    emitter.emit_error(Error::AbsenceOfDigitsInNumericCharacterReference);
                    machine_helper
                        .flush_code_points_consumed_as_character_reference(&mut slf.emitter);
                    reconsume_in!(c, machine_helper.pop_return_state())
                }
            }
        }),
        State::DecimalCharacterReferenceStart => Ok({
            let emitter = &mut slf.emitter;
            match slf.reader.read_char(emitter)? {
                Some(x @ ascii_digit_pat!()) => {
                    reconsume_in!(Some(x), State::DecimalCharacterReference)
                }
                c => {
                    emitter.emit_error(Error::AbsenceOfDigitsInNumericCharacterReference);
                    machine_helper
                        .flush_code_points_consumed_as_character_reference(&mut slf.emitter);
                    reconsume_in!(c, machine_helper.pop_return_state())
                }
            }
        }),
        State::HexadecimalCharacterReference => Ok({
            let emitter = &mut slf.emitter;
            match slf.reader.read_char(emitter)? {
                Some(x @ ascii_digit_pat!()) => {
                    mutate_character_reference!(*16 + x - 0x0030);
                    ControlToken::Continue
                }
                Some(x @ 'A'..='F') => {
                    mutate_character_reference!(*16 + x - 0x0037);
                    ControlToken::Continue
                }
                Some(x @ 'a'..='f') => {
                    mutate_character_reference!(*16 + x - 0x0057);
                    ControlToken::Continue
                }
                Some(';') => {
                    machine_helper.switch_to(State::NumericCharacterReferenceEnd);
                    ControlToken::Continue
                }
                c => {
                    emitter.emit_error(Error::MissingSemicolonAfterCharacterReference);
                    reconsume_in!(c, State::NumericCharacterReferenceEnd)
                }
            }
        }),
        State::DecimalCharacterReference => Ok({
            let emitter = &mut slf.emitter;
            match slf.reader.read_char(emitter)? {
                Some(x @ ascii_digit_pat!()) => {
                    mutate_character_reference!(*10 + x - 0x0030);
                    ControlToken::Continue
                }
                Some(';') => {
                    machine_helper.switch_to(State::NumericCharacterReferenceEnd);
                    ControlToken::Continue
                }
                c => {
                    emitter.emit_error(Error::MissingSemicolonAfterCharacterReference);
                    reconsume_in!(c, State::NumericCharacterReferenceEnd)
                }
            }
        }),
        State::NumericCharacterReferenceEnd => Ok({
            let emitter = &mut slf.emitter;
            match machine_helper.character_reference_code {
                0x00 => {
                    emitter.emit_error(Error::NullCharacterReference);
                    machine_helper.character_reference_code = 0xfffd;
                }
                0x110000.. => {
                    emitter.emit_error(Error::CharacterReferenceOutsideUnicodeRange);
                    machine_helper.character_reference_code = 0xfffd;
                }
                surrogate_pat!() => {
                    emitter.emit_error(Error::SurrogateCharacterReference);
                    machine_helper.character_reference_code = 0xfffd;
                }
                // noncharacter
                noncharacter_pat!() => {
                    emitter.emit_error(Error::NoncharacterCharacterReference);
                }
                // 0x000d, or a control that is not whitespace
                x @ 0x000d | x @ control_pat!()
                    if !matches!(x, 0x0009 | 0x000a | 0x000c | 0x0020) =>
                {
                    emitter.emit_error(Error::ControlCharacterReference);
                    machine_helper.character_reference_code = match x {
                        0x80 => 0x20AC, // EURO SIGN (€)
                        0x82 => 0x201A, // SINGLE LOW-9 QUOTATION MARK (‚)
                        0x83 => 0x0192, // LATIN SMALL LETTER F WITH HOOK (ƒ)
                        0x84 => 0x201E, // DOUBLE LOW-9 QUOTATION MARK („)
                        0x85 => 0x2026, // HORIZONTAL ELLIPSIS (…)
                        0x86 => 0x2020, // DAGGER (†)
                        0x87 => 0x2021, // DOUBLE DAGGER (‡)
                        0x88 => 0x02C6, // MODIFIER LETTER CIRCUMFLEX ACCENT (ˆ)
                        0x89 => 0x2030, // PER MILLE SIGN (‰)
                        0x8A => 0x0160, // LATIN CAPITAL LETTER S WITH CARON (Š)
                        0x8B => 0x2039, // SINGLE LEFT-POINTING ANGLE QUOTATION MARK (‹)
                        0x8C => 0x0152, // LATIN CAPITAL LIGATURE OE (Œ)
                        0x8E => 0x017D, // LATIN CAPITAL LETTER Z WITH CARON (Ž)
                        0x91 => 0x2018, // LEFT SINGLE QUOTATION MARK (‘)
                        0x92 => 0x2019, // RIGHT SINGLE QUOTATION MARK (’)
                        0x93 => 0x201C, // LEFT DOUBLE QUOTATION MARK (“)
                        0x94 => 0x201D, // RIGHT DOUBLE QUOTATION MARK (”)
                        0x95 => 0x2022, // BULLET (•)
                        0x96 => 0x2013, // EN DASH (–)
                        0x97 => 0x2014, // EM DASH (—)
                        0x98 => 0x02DC, // SMALL TILDE (˜)
                        0x99 => 0x2122, // TRADE MARK SIGN (™)
                        0x9A => 0x0161, // LATIN SMALL LETTER S WITH CARON (š)
                        0x9B => 0x203A, // SINGLE RIGHT-POINTING ANGLE QUOTATION MARK (›)
                        0x9C => 0x0153, // LATIN SMALL LIGATURE OE (œ)
                        0x9E => 0x017E, // LATIN SMALL LETTER Z WITH CARON (ž)
                        0x9F => 0x0178, // LATIN CAPITAL LETTER Y WITH DIAERESIS (Ÿ)
                        _ => machine_helper.character_reference_code,
                    };
                }
                _ => (),
            }

            machine_helper.temporary_buffer.clear();
            machine_helper
                .temporary_buffer
                .push(std::char::from_u32(machine_helper.character_reference_code).unwrap());
            machine_helper.flush_code_points_consumed_as_character_reference(&mut slf.emitter);
            machine_helper.exit_state();
            ControlToken::Continue
        }),
    }
}<|MERGE_RESOLUTION|>--- conflicted
+++ resolved
@@ -947,31 +947,10 @@
         State::AfterAttributeValueQuoted => Ok({
             let emitter = &mut slf.emitter;
             match slf.reader.read_char(emitter)? {
-<<<<<<< HEAD
                 c @ (Some(whitespace_pat!() | '/' | '>') | None) => {
                     reconsume_in!(c, State::BeforeAttributeName)
                 }
                 c => {
-=======
-                Some(whitespace_pat!()) => {
-                    machine_helper.switch_to(State::BeforeAttributeName);
-                    ControlToken::Continue
-                }
-                Some('/') => {
-                    machine_helper.switch_to(State::SelfClosingStartTag);
-                    ControlToken::Continue
-                }
-                Some('>') => {
-                    machine_helper.switch_to(State::Data);
-                    emitter.emit_current_tag();
-                    ControlToken::Continue
-                }
-                None => {
-                    emitter.emit_error(Error::EofInTag);
-                    ControlToken::Eof
-                }
-                Some(x) => {
->>>>>>> f2339718
                     emitter.emit_error(Error::MissingWhitespaceBetweenAttributes);
                     reconsume_in!(c, State::BeforeAttributeName)
                 }
